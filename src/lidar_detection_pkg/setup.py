--- conflicted
+++ resolved
@@ -11,17 +11,14 @@
             ['resource/' + package_name]),
         ('share/' + package_name, ['package.xml']),
     ],
-<<<<<<< HEAD
     install_requires=[
         'setuptools',
         'numpy',
         'opencv-python',
         'cv_bridge',
-        'ultralytics'
+        'ultralytics',
+        'scikit-learn'
     ],
-=======
-    install_requires=['setuptools','scikit-learn','numpy'],
->>>>>>> 16927806
     zip_safe=True,
     maintainer='kzzazzk, arturo',
     maintainer_email='kzzazzk@todo.todo, 69714460+Jarturog@users.noreply.github.com',
@@ -34,11 +31,8 @@
     },
     entry_points={
         'console_scripts': [
-<<<<<<< HEAD
             'image_obstacle_detector = lidar_detection_pkg.image_obstacle_detector:main',
-=======
             'lidar_object_detector = lidar_detection_pkg.lidar_object_detector:main',
->>>>>>> 16927806
         ],
     },
 )